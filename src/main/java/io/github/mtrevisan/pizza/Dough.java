--- conflicted
+++ resolved
@@ -1,767 +1,851 @@
-/**
- * Copyright (c) 2019-2020 Mauro Trevisan
- *
- * Permission is hereby granted, free of charge, to any person
- * obtaining a copy of this software and associated documentation
- * files (the "Software"), to deal in the Software without
- * restriction, including without limitation the rights to use,
- * copy, modify, merge, publish, distribute, sublicense, and/or sell
- * copies of the Software, and to permit persons to whom the
- * Software is furnished to do so, subject to the following
- * conditions:
- *
- * The above copyright notice and this permission notice shall be
- * included in all copies or substantial portions of the Software.
- *
- * THE SOFTWARE IS PROVIDED "AS IS", WITHOUT WARRANTY OF ANY KIND,
- * EXPRESS OR IMPLIED, INCLUDING BUT NOT LIMITED TO THE WARRANTIES
- * OF MERCHANTABILITY, FITNESS FOR A PARTICULAR PURPOSE AND
- * NONINFRINGEMENT. IN NO EVENT SHALL THE AUTHORS OR COPYRIGHT
- * HOLDERS BE LIABLE FOR ANY CLAIM, DAMAGES OR OTHER LIABILITY,
- * WHETHER IN AN ACTION OF CONTRACT, TORT OR OTHERWISE, ARISING
- * FROM, OUT OF OR IN CONNECTION WITH THE SOFTWARE OR THE USE OR
- * OTHER DEALINGS IN THE SOFTWARE.
- */
-package io.github.mtrevisan.pizza;
-
-import io.github.mtrevisan.pizza.utils.Helper;
-import io.github.mtrevisan.pizza.yeasts.YeastModelAbstract;
-import org.apache.commons.math3.analysis.UnivariateFunction;
-import org.apache.commons.math3.analysis.solvers.BaseUnivariateSolver;
-import org.apache.commons.math3.analysis.solvers.BracketingNthOrderBrentSolver;
-import org.apache.commons.math3.exception.NoBracketingException;
-import org.apache.commons.math3.exception.TooManyEvaluationsException;
-import org.slf4j.Logger;
-import org.slf4j.LoggerFactory;
-
-import java.time.Duration;
-import java.time.LocalTime;
-
-
-public final class Dough{
-
-	private static final Logger LOGGER = LoggerFactory.getLogger(Dough.class);
-
-
-	/** [g/mol] */
-	private static final double MOLECULAR_WEIGHT_CARBON = 12.0107;
-	/** [g/mol] */
-	private static final double MOLECULAR_WEIGHT_HYDROGEN = 1.00784;
-	/** [g/mol] */
-	private static final double MOLECULAR_WEIGHT_OXYGEN = 15.9994;
-	/** [g/mol] */
-	private static final double MOLECULAR_WEIGHT_SODIUM = 22.989769;
-	/** [g/mol] */
-	private static final double MOLECULAR_WEIGHT_CHLORINE = 35.453;
-
-	/** Molecular weight of glucose [g/mol]. */
-	private static final double MOLECULAR_WEIGHT_GLUCOSE = MOLECULAR_WEIGHT_CARBON * 6. + MOLECULAR_WEIGHT_HYDROGEN * 12.
-		+ MOLECULAR_WEIGHT_OXYGEN * 6.;
-	/** [g/mol] */
-	static final double MOLECULAR_WEIGHT_SODIUM_CHLORIDE = MOLECULAR_WEIGHT_SODIUM + MOLECULAR_WEIGHT_CHLORINE;
-
-	/** Standard atmosphere [hPa]. */
-	static final double ONE_ATMOSPHERE = 1013.25;
-
-
-	/**
-	 * (should be 3.21 mol/l = 3.21 * MOLECULAR_WEIGHT_GLUCOSE / 10. [% w/w] = 57.82965228 (?)) [% w/w]
-	 *
-	 * @see #sugarFactor(double)
-	 * @see <a href="https://www.ncbi.nlm.nih.gov/pmc/articles/PMC6333755/">Stratford, Steels, Novodvorska, Archer, Avery. Extreme Osmotolerance and Halotolerance in Food-Relevant Yeasts and the Role of Glycerol-Dependent Cell Individuality. 2018.</a>
-	 */
-	static final double SUGAR_MAX = 3.21 * MOLECULAR_WEIGHT_GLUCOSE / 10.;
-
-	/**
-	 * TODO
-	 * [% w/w]
-	 *
-	 * @see #fatFactor()
-	 */
-	static final double FAT_MAX = 1.;
-
-	/**
-	 * (should be 2.04 mol/l = 2.04 * MOLECULAR_WEIGHT_SODIUM_CHLORIDE / 10. [% w/w] = 11.922324876 (?)) [% w/w]
-	 *
-	 * @see #saltFactor()
-	 * @see <a href="https://www.ncbi.nlm.nih.gov/pmc/articles/PMC6333755/">Stratford, Steels, Novodvorska, Archer, Avery. Extreme Osmotolerance and Halotolerance in Food-Relevant Yeasts and the Role of Glycerol-Dependent Cell Individuality. 2018.</a>
-	 */
-	static final double SALT_MAX = 2.04 * MOLECULAR_WEIGHT_SODIUM_CHLORIDE / 10.;
-
-	/**
-	 * @see #waterFactor()
-	 * @see #HYDRATION_MIN
-	 * @see #HYDRATION_MAX
-	 */
-	private static final double[] WATER_COEFFICIENTS = {-1.292, 7.65, -6.25};
-	/**
-	 * [% w/w]
-	 *
-	 * @see #WATER_COEFFICIENTS
-	 * @see #waterFactor()
-	 */
-	static final double HYDRATION_MIN = (7.65 - Math.sqrt(Math.pow(7.65, 2.) - 4. * 6.25 * 1.292)) / (2. * 6.25);
-	/**
-	 * [% w/w]
-	 *
-	 * @see #WATER_COEFFICIENTS
-	 * @see #waterFactor()
-	 */
-	static final double HYDRATION_MAX = (7.65 + Math.sqrt(Math.pow(7.65, 2.) - 4. * 6.25 * 1.292)) / (2. * 6.25);
-
-	/**
-	 * [mg/l] = 1 ppm
-	 *
-	 * @see #waterChlorineDioxideFactor()
-	 */
-	public static final double WATER_CHLORINE_DIOXIDE_MAX = 1. / 0.0931;
-	/**
-	 * TODO
-	 * [mg/l]
-	 *
-	 * @see #waterFixedResidueFactor()
-	 */
-	public static final double WATER_FIXED_RESIDUE_MAX = 1500.;
-	public static final double PURE_WATER_PH = 5.4;
-
-	/**
-	 * @see #atmosphericPressureFactor()
-	 * @see #ATMOSPHERIC_PRESSURE_MAX
-	 */
-	private static final double PRESSURE_FACTOR_K = 1.46;
-	/**
-	 * @see #atmosphericPressureFactor()
-	 * @see #ATMOSPHERIC_PRESSURE_MAX
-	 */
-	private static final double PRESSURE_FACTOR_M = 2.031;
-	/**
-	 * Minimum inhibitory pressure [hPa].
-	 *
-	 * @see #atmosphericPressureFactor()
-	 * @see #PRESSURE_FACTOR_K
-	 * @see #PRESSURE_FACTOR_M
-	 */
-	public static final double ATMOSPHERIC_PRESSURE_MAX = Math.pow(10_000., 2.) * Math.pow(1. / PRESSURE_FACTOR_K, (1. / PRESSURE_FACTOR_M));
-
-	/**
-	 * [% w/w]
-	 *
-	 * @see #calculateYeast(Procedure)
-	 */
-	private static final double SOLVER_YEAST_MAX = 1.;
-	private static final int SOLVER_EVALUATIONS_MAX = 100;
-
-	private static final double DOUGH_WEIGHT_PRECISION = 0.001;
-
-	//densities: http://www.fao.org/3/a-ap815e.pdf
-	//plot graphs: http://www.shodor.org/interactivate/activities/SimplePlot/
-	//regression: https://planetcalc.com/5992/
-	//regression: https://planetcalc.com/8735/
-	//regression: http://www.colby.edu/chemistry/PChem/scripts/lsfitpl.html
-
-
-	//accuracy is ±0.001%
-	private final BaseUnivariateSolver<UnivariateFunction> solverYeast = new BracketingNthOrderBrentSolver(0.000_01, 5);
-
-
-	private final YeastModelAbstract yeastModel;
-	/** Total sugar (glucose) quantity w.r.t. flour [% w/w]. */
-	private double sugar;
-	/** Total fat quantity w.r.t. flour [% w/w]. */
-	private double fat;
-	/** Total salt quantity w.r.t. flour [% w/w]. */
-	private double salt;
-	/** Total water quantity w.r.t. flour [% w/w]. */
-	private double water;
-	/** Chlorine dioxide in water [mg/l]. */
-	private double waterChlorineDioxide;
-	/** pH of water. */
-	private double waterPH = PURE_WATER_PH;
-	/** Fixed residue in water [mg/l]. */
-	private double waterFixedResidue;
-	/** Atmospheric pressure [hPa]. */
-	private double atmosphericPressure = ONE_ATMOSPHERE;
-
-	/** Yeast quantity [% w/w]. */
-	double yeast;
-
-
-	public static Dough create(final YeastModelAbstract yeastModel) throws DoughException{
-		return new Dough(yeastModel);
-	}
-
-	private Dough(final YeastModelAbstract yeastModel) throws DoughException{
-		if(yeastModel == null)
-			throw DoughException.create("A yeast model must be provided");
-
-		this.yeastModel = yeastModel;
-	}
-
-
-	/**
-	 * @param sugar	Sugar quantity w.r.t. flour [% w/w].
-	 * @param ingredients	The recipe ingredients.
-	 * @return	This instance.
-	 * @throws DoughException	If sugar is too low or too high.
-	 */
-	public Dough addSugar(final double sugar, final Ingredients ingredients) throws DoughException{
-		return addSugar(sugar, ingredients.sugarType, ingredients.sugarContent, ingredients.sugarWaterContent);
-	}
-
-	/**
-	 * @param sugar	Sugar quantity w.r.t. flour [% w/w].
-	 * @param sugarType	Sugar type.
-	 * @param sugarContent	Sucrose content [% w/w].
-	 * @param waterContent	Water content [% w/w].
-	 * @return	This instance.
-	 * @throws DoughException	If sugar is too low or too high.
-	 */
-	public Dough addSugar(final double sugar, final SugarType sugarType, final double sugarContent, final double waterContent)
-			throws DoughException{
-		if(sugar < 0.)
-			throw DoughException.create("Sugar [% w/w] must be positive");
-
-		this.sugar += sugarType.factor * sugar * sugarContent;
-		addPureWater(sugar * waterContent);
-
-		return this;
-	}
-
-	/**
-	 * @param fat	Fat quantity w.r.t. flour [% w/w].
-	 * @param ingredients	The recipe ingredients.
-	 * @return	This instance.
-	 * @throws DoughException	If fat is too low or too high.
-	 */
-	public Dough addFat(final double fat, final Ingredients ingredients) throws DoughException{
-		return addFat(fat, ingredients.fatContent, ingredients.fatWaterContent, ingredients.fatSaltContent);
-	}
-
-	/**
-	 * @param fat	Fat quantity w.r.t. flour [% w/w].
-	 * @param fatContent	Sucrose content [% w/w].
-	 * @param waterContent	Water content [% w/w].
-	 * @param saltContent	Salt content [% w/w].
-	 * @return	This instance.
-	 * @throws DoughException	If fat is too low or too high.
-	 */
-	public Dough addFat(final double fat, final double fatContent, final double waterContent, final double saltContent)
-			throws DoughException{
-		this.fat += fat * fatContent;
-		addPureWater(fat * waterContent);
-		addSalt(fat * saltContent);
-
-		if(fat < 0. || this.fat > FAT_MAX)
-			throw DoughException.create("Fat [% w/w] must be between 0 and {}%", Helper.round(FAT_MAX * 100., 1));
-
-		return this;
-	}
-
-	/**
-	 * @param salt	Salt quantity w.r.t. flour [% w/w].
-	 * @return	This instance.
-	 * @throws DoughException	If salt is too low or too high.
-	 */
-	public Dough addSalt(final double salt) throws DoughException{
-		if(salt < 0.)
-			throw DoughException.create("Salt [% w/w] must be positive");
-
-		this.salt += salt;
-
-		return this;
-	}
-
-	/**
-	 * @param water	Water quantity w.r.t. flour [% w/w].
-	 * @return	This instance.
-	 * @throws DoughException	If water is too low.
-	 */
-	public Dough addPureWater(final double water) throws DoughException{
-		return addWater(water, 0., PURE_WATER_PH, 0.);
-	}
-
-	/**
-	 * @param water	Water quantity w.r.t. flour [% w/w].
-	 * @param ingredients	The recipe ingredients.
-	 * @return	This instance.
-	 * @throws DoughException	If water is too low, or chlorine dioxide is too low or too high, or fixed residue is too low or too high.
-	 */
-	public Dough addWater(final double water, final Ingredients ingredients) throws DoughException{
-		return addWater(water, ingredients.waterChlorineDioxide, ingredients.waterPH, ingredients.waterFixedResidue);
-	}
-
-	/**
-	 * @param water	Water quantity w.r.t. flour [% w/w].
-	 * @param chlorineDioxide	Chlorine dioxide in water [mg/l].
-	 * @param pH	pH of water.
-	 * @param fixedResidue	Fixed residue in water [mg/l].
-	 * @return	This instance.
-	 * @throws DoughException	If water is too low, or chlorine dioxide is too low or too high, or fixed residue is too low or too high.
-	 */
-	public Dough addWater(final double water, final double chlorineDioxide, final double pH, final double fixedResidue)
-			throws DoughException{
-		if(water < 0.)
-			throw DoughException.create("Hydration [% w/w] cannot be less than zero");
-		if(chlorineDioxide < 0. || chlorineDioxide >= WATER_CHLORINE_DIOXIDE_MAX)
-			throw DoughException.create("Chlorine dioxide [mg/l] in water must be between 0 and {} mg/l",
-				Helper.round(WATER_CHLORINE_DIOXIDE_MAX, 2));
-		if(pH < 0.)
-			throw DoughException.create("pH of water must be positive");
-		if(fixedResidue < 0. || fixedResidue >= WATER_FIXED_RESIDUE_MAX)
-			throw DoughException.create("Fixed residue [mg/l] of water must be between 0 and {} mg/l",
-				Helper.round(WATER_FIXED_RESIDUE_MAX, 2));
-
-		if(this.water + water > 0.){
-			waterChlorineDioxide = (this.water * waterChlorineDioxide + water * chlorineDioxide) / (this.water + water);
-			waterPH = (this.water * waterPH + water * pH) / (this.water + water);
-			waterFixedResidue = (this.water * waterFixedResidue + water * fixedResidue) / (this.water + water);
-		}
-		this.water += water;
-
-		return this;
-	}
-
-	/**
-	 * @param atmosphericPressure	Atmospheric pressure [hPa].
-	 * @return	This instance.
-	 * @throws DoughException	If pressure is negative or above maximum.
-	 */
-	public Dough withAtmosphericPressure(final double atmosphericPressure) throws DoughException{
-		if(atmosphericPressure < 0. || atmosphericPressure >= ATMOSPHERIC_PRESSURE_MAX)
-			throw DoughException.create("Atmospheric pressure [hPa] must be between 0 and {} hPa",
-				Helper.round(ATMOSPHERIC_PRESSURE_MAX, 1));
-
-		this.atmosphericPressure = atmosphericPressure;
-
-		return this;
-	}
-
-	/**
-	 * @see <a href="https://www.ncbi.nlm.nih.gov/pmc/articles/PMC6333755/">Stratford, Steels, Novodvorska, Archer, Avery. Extreme Osmotolerance and Halotolerance in Food-Relevant Yeasts and the Role of Glycerol-Dependent Cell Individuality. 2018.</a>
-	 *
-	 * @throws DoughException	If validation fails.
-	 */
-	private void validate() throws DoughException{
-		if(water < HYDRATION_MIN || water > HYDRATION_MAX)
-			throw DoughException.create("Hydration [% w/w] must be between {} and {}%",
-				Helper.round(HYDRATION_MIN * 100., 1), Helper.round(HYDRATION_MAX * 100., 1));
-		if(fractionOverTotal(sugar) > SUGAR_MAX)
-			throw DoughException.create("Sugar [% w/w] must be less than {}%", Helper.round(SUGAR_MAX * 100., 1));
-		if(fractionOverTotal(salt) > SALT_MAX)
-			throw DoughException.create("Salt [% w/w] must be less than {}%", Helper.round(SALT_MAX * 100., 1));
-
-		//convert [% w/w] to [mol/l]
-		final double glucose = fractionOverTotal(sugar * 10.) / MOLECULAR_WEIGHT_GLUCOSE;
-		//convert [% w/w] to [mol/l]
-		final double sodiumChloride = fractionOverTotal(salt * 10.) / MOLECULAR_WEIGHT_SODIUM_CHLORIDE;
-		if(glucose <= 0.3 && sodiumChloride > Math.exp((1. - Math.log(Math.pow(1. + Math.exp(1.0497 * glucose), 1.3221)))
-				* (glucose / (0.0066 + 0.7096 * glucose))) || glucose > 0.3 && sodiumChloride > 1.9930 * (3. - glucose) / 2.7)
-			throw DoughException.create("Salt and sugar are too much, yeast will die");
-	}
-
-
-	/**
-	 * @param ingredients	The recipe ingredients.
-	 * @param procedure	The recipe procedure.
-	 * @return	The recipe.
-	 */
-	public Recipe createRecipe(final Ingredients ingredients, final Procedure procedure)
-			throws DoughException, YeastException{
-		if(ingredients == null)
-			throw new IllegalArgumentException("Ingredients must be valued");
-		if(procedure == null)
-			throw new IllegalArgumentException("Procedure must be valued");
-		validate();
-		ingredients.validate(yeastModel);
-		procedure.validate(yeastModel);
-
-		//calculate yeast:
-		calculateYeast(procedure);
-
-		//calculate ingredients:
-		//FIXME
-final double doughWeight = 741.3;
-		final Recipe recipe = calculateIngredients(ingredients, doughWeight);
-
-		//calculate times:
-		LocalTime last = procedure.timeToBake.minus(procedure.seasoning);
-		recipe.withSeasoningInstant(last);
-		final LocalTime[][] stageStartEndInstants = new LocalTime[procedure.stagesWork.length][2];
-		for(int i = procedure.stagesWork.length - 1; i >= 0; i --){
-			last = last.minus(procedure.stagesWork[i]);
-			stageStartEndInstants[i][1] = last;
-			last = last.minus(procedure.leaveningStages[i].duration);
-			stageStartEndInstants[i][0] = last;
-		}
-		recipe.withStageStartEndInstants(stageStartEndInstants)
-			.withDoughMakingInstant(last.minus(procedure.doughMaking));
-
-<<<<<<< HEAD
-		if(ingredients.targetPizzaHeight != null && bakingInstruments.oven != null){
-			//calculate baking temperature:
-			//FIXME
-final double fatDensity = 0.9175;
-			final double doughVolume = doughWeight / doughDensity(recipe.getFlour(), doughWeight, fatDensity, ingredients.ingredientsTemperature);
-			//[cm]
-			final double minDoughHeight = doughVolume / totalBakingPansArea;
-			//FIXME the factor accounts for water content and gases produced by levain
-			final double bakingRatio = 0.405 * ingredients.targetPizzaHeight / minDoughHeight;
-			//apply inverse Charles-Gay Lussac
-			final double bakingTemperature = bakingRatio * (ingredients.ingredientsTemperature + Water.ABSOLUTE_ZERO) - Water.ABSOLUTE_ZERO;
-			//TODO calculate baking temperature (must be bakingTemperature >= maillardReactionTemperature)
-			//https://www.campdenbri.co.uk/blogs/bread-dough-rise-causes.php
-			final double brineBoilingTemperature = Water.boilingTemperature(recipe.getSalt() / recipe.getWater(),
-				recipe.getSugar() / recipe.getWater(), ingredients.sugarType, atmosphericPressure);
-			if(bakingTemperature < brineBoilingTemperature)
-				LOGGER.warn("Cannot bake at such a temperature able to generate a pizza with the desired height");
-			else
-				recipe.withBakingTemperature(bakingTemperature);
-			if(bakingInstruments.oven.hasTopHeating)
-				bakingInstruments.oven.withBakingTemperatureTop(recipe.getBakingTemperature());
-			if(bakingInstruments.oven.hasBottomHeating)
-				bakingInstruments.oven.withBakingTemperatureBottom(recipe.getBakingTemperature());
-			final Duration bakingDuration = calculateBakingDuration(ingredients, bakingInstruments, minDoughHeight, brineBoilingTemperature);
-			recipe.withBakingDuration(bakingDuration);
-		}
-
-=======
->>>>>>> 77463db3
-		return recipe;
-	}
-
-	/**
-	 * Find the initial yeast able to obtain a given volume expansion ratio after a series of consecutive stages at a given duration at
-	 * temperature.
-	 *
-	 * @param procedure	Data for procedure.
-	 */
-	void calculateYeast(final Procedure procedure) throws YeastException{
-		try{
-			final UnivariateFunction f = yeast -> {
-				final double alpha = maximumRelativeVolumeExpansionRatio(yeast);
-				double lambda = estimatedLag(yeast);
-				LeaveningStage currentStage = procedure.leaveningStages[0];
-				double volumeExpansionRatio = 0.;
-				Duration duration = Duration.ZERO;
-				if(procedure.targetVolumeExpansionRatioAtLeaveningStage > 0){
-					int stretchAndFoldIndex = 0;
-					Duration stretchAndFoldDuration = Duration.ZERO;
-					for(int i = 1; i < procedure.leaveningStages.length; i ++){
-						final LeaveningStage previousStage = procedure.leaveningStages[i - 1];
-						duration = duration.plus(previousStage.duration);
-						currentStage = procedure.leaveningStages[i];
-
-						//avoid modifying `lambda` if the temperature is the same
-						double currentVolume = 0.;
-						if(previousStage.temperature != currentStage.temperature){
-							final double ingredientsFactor = ingredientsFactor(previousStage.temperature);
-							final double previousVolume = yeastModel.volumeExpansionRatio(duration.toMinutes() / 60., lambda, alpha,
-								previousStage.temperature, ingredientsFactor);
-							lambda = Math.max(lambda - previousStage.duration.toMinutes() / 60., 0.);
-							currentVolume = yeastModel.volumeExpansionRatio(duration.toMinutes() / 60., lambda, alpha, currentStage.temperature,
-								ingredientsFactor);
-
-							volumeExpansionRatio += previousVolume - currentVolume;
-						}
-						//account for stage volume decrease
-						volumeExpansionRatio -= currentVolume * previousStage.volumeDecrease;
-
-						//apply stretch&fold volume reduction:
-						double stretchAndFoldVolumeDecrease = 0.;
-						while(procedure.stretchAndFoldStages != null && stretchAndFoldIndex < procedure.stretchAndFoldStages.length){
-							final StretchAndFoldStage stretchAndFoldStage = procedure.stretchAndFoldStages[stretchAndFoldIndex];
-							if(stretchAndFoldDuration.plus(stretchAndFoldStage.lapse).compareTo(duration) > 0)
-								break;
-
-							stretchAndFoldIndex ++;
-							stretchAndFoldDuration = stretchAndFoldDuration.plus(stretchAndFoldStage.lapse);
-
-							final double ingredientsFactor = ingredientsFactor(currentStage.temperature);
-							final double volumeAtStretchAndFold = yeastModel.volumeExpansionRatio(duration.minus(previousStage.duration)
-								.plus(stretchAndFoldDuration).toMinutes() / 60., lambda, alpha, currentStage.temperature, ingredientsFactor);
-							stretchAndFoldVolumeDecrease += (volumeAtStretchAndFold - stretchAndFoldVolumeDecrease)
-								* stretchAndFoldStage.volumeDecrease;
-						}
-						volumeExpansionRatio -= stretchAndFoldVolumeDecrease;
-
-						//early exit if target volume expansion ratio references an inner stage
-						if(i == procedure.targetVolumeExpansionRatioAtLeaveningStage)
-							break;
-					}
-				}
-
-				final double ingredientsFactor = ingredientsFactor(currentStage.temperature);
-				if(ingredientsFactor == 0.)
-					return Double.POSITIVE_INFINITY;
-
-				//NOTE: last `stage.volumeDecrease` is NOT taken into consideration!
-				volumeExpansionRatio += yeastModel.volumeExpansionRatio(duration.plus(currentStage.duration).toMinutes() / 60., lambda,
-					alpha, currentStage.temperature, ingredientsFactor);
-				return volumeExpansionRatio * (1. - currentStage.volumeDecrease) - procedure.targetDoughVolumeExpansionRatio;
-			};
-			yeast = solverYeast.solve(SOLVER_EVALUATIONS_MAX, f, 0., SOLVER_YEAST_MAX);
-		}
-		catch(final NoBracketingException e){
-			throw YeastException.create("No yeast quantity will ever be able to produce the given expansion ratio");
-		}
-		catch(final TooManyEvaluationsException e){
-			throw YeastException.create("Cannot calculate yeast quantity, try increasing maximum number of evaluations in the solver");
-		}
-	}
-
-	/**
-	 * Maximum relative volume expansion ratio.
-	 *
-	 * @see <a href="https://mohagheghsho.ir/wp-content/uploads/2020/01/Description-of-leavening-of-bread.pdf">Description of leavening of bread dough with mathematical modelling</a>
-	 *
-	 * @param yeast	Quantity of yeast [% w/w].
-	 * @return	The estimated lag [hrs].
-	 */
-	double maximumRelativeVolumeExpansionRatio(final double yeast){
-		//FIXME this formula is for 36±1 °C
-		//vertex must be at 1.1%
-		return (yeast < 0.011? 24_546. * (0.022 - yeast) * yeast: 2.97);
-	}
-
-	/**
-	 * @see <a href="https://mohagheghsho.ir/wp-content/uploads/2020/01/Description-of-leavening-of-bread.pdf">Description of leavening of bread dough with mathematical modelling</a>
-	 * @see <a href="https://meridian.allenpress.com/jfp/article/71/7/1412/172677/Individual-Effects-of-Sodium-Potassium-Calcium-and">Bautista-Gallego, Arroyo-López, Durán-Quintana, Garrido-Fernández. Individual Effects of Sodium, Potassium, Calcium, and Magnesium Chloride Salts on Lactobacillus pentosus and Saccharomyces cerevisiae Growth. 2008.</a>
-	 *
-	 * @param yeast	Quantity of yeast [% w/w].
-	 * @return	The estimated lag [hrs].
-	 */
-	public double estimatedLag(final double yeast){
-		//transform [% w/w] to [g/l]
-		final double s = fractionOverTotal(salt * 10.);
-		final double saltLag = Math.log(1. + Math.exp(0.494 * (s - 84.)));
-
-		//FIXME this formula is for 36±1 °C
-		final double lag = (yeast > 0.? 0.0068 * Math.pow(yeast, -0.937): Double.POSITIVE_INFINITY);
-
-		return lag + saltLag;
-	}
-
-	/**
-	 * Modify specific growth ratio in order to account for sugar, fat, salt, water, and chlorine dioxide.
-	 * <p>
-	 * Yeast activity is impacted by:
-	 * <ul>
-	 *    <li>quantity percent of flour</li>
-	 *    <li>temperature</li>
-	 *    <li>hydration</li>
-	 *    <li>salt</li>
-	 *    <li>fat (*)</li>
-	 *    <li>sugar</li>
-	 *    <li>yeast age (*)</li>
-	 *    <li>dough ball size (*)</li>
-	 *    <li>gluten development (*)</li>
-	 *    <li>altitude (atmospheric pressure)</li>
-	 *    <li>water chemistry (level of chlorination especially)</li>
-	 *    <li>container material and thickness (conductivity if ambient and dough temperatures vary, along with heat dissipation from fermentation) (*)</li>
-	 *    <li>flour chemistry (enzyme activity, damaged starch, etc.) (*)</li>
-	 * </ul>
-	 * </p>
-	 *
-	 * @param temperature	Temperature [°C].
-	 * @return	Factor to be applied to maximum specific growth rate.
-	 */
-	private double ingredientsFactor(final double temperature){
-		final double kSugar = sugarFactor(temperature);
-		final double kFat = fatFactor();
-		final double kSalt = saltFactor();
-		final double kWater = waterFactor();
-		final double kWaterChlorineDioxide = waterChlorineDioxideFactor();
-		final double kWaterPH = waterPHFactor(temperature);
-		final double kWaterFixedResidue = waterFixedResidueFactor();
-		final double kHydration = kWater * kWaterChlorineDioxide * kWaterPH * kWaterFixedResidue;
-		final double kAtmosphericPressure = atmosphericPressureFactor();
-		return kSugar * kFat * kSalt * kHydration * kAtmosphericPressure;
-	}
-
-	/**
-	 * @see <a href="https://uwaterloo.ca/chem13-news-magazine/april-2015/activities/fermentation-sugars-using-yeast-discovery-experiment">The fermentation of sugars using yeast: A discovery experiment</a>
-	 * @see <a href="https://www.bib.irb.hr/389483/download/389483.Arroyo-Lopez_et_al.pdf">Arroyo-López, Orlic, Querol, Barrio. Effects of temperature, pH and sugar concentration on the growth parameters of Saccharomyces cerevisiae, S. kudriavzevii and their interspecific hybrid. 2009.</a>
-	 * @see <a href="http://www.biologydiscussion.com/industrial-microbiology-2/yeast-used-in-bakery-foods/yeast-used-in-bakery-foods-performance-determination-forms-effect-industrial-microbiology/86555">Yeast used in bakery foods: Performance, determination, forms & effect. Industrial Microbiology</a>
-	 * @see <a href="https://bib.irb.hr/datoteka/389483.Arroyo-Lopez_et_al.pdf">Arroyo-López, Orlića, Querolb, Barrio. Effects of temperature, pH and sugar concentration on the growth parameters of Saccharomyces cerevisiae, S. kudriavzeviiand their interspecific hybrid. 2009.</a>
-	 *
-	 * @param temperature	Temperature [°C].
-	 * @return	Correction factor.
-	 */
-	double sugarFactor(final double temperature){
-		/**
-		 * base is pH 5.4±0.1, 20 mg/l glucose
-		 * @see io.github.mtrevisan.pizza.yeasts.SaccharomycesCerevisiaeCECT10131Yeast#getMaximumSpecificGrowthRate()
-		 */
-		final double basePH = 5.4;
-		final double baseSugar = 20. / 1000.;
-		final double baseMu = (0.3945 + (-0.00407 + 0.0000096 * baseSugar) * baseSugar
-			+ (-0.00375 + 0.000025 * baseSugar) * temperature
-			+ (0.003 - 0.00002 * baseSugar) * basePH
-			) / 3.;
-
-		return (0.3945 + (-0.00407 + 0.0000096 * sugar) * sugar
-			+ (-0.00375 + 0.000025 * sugar) * temperature
-			+ (0.003 - 0.00002 * sugar) * waterPH
-		) / (3. * baseMu);
-	}
-
-	/**
-	 * TODO high fat content inhibits leavening
-	 * 0.1-0.2% is desirable
-	 *
-	 * @return	Correction factor.
-	 */
-	double fatFactor(){
-		//0 <= fat <= FAT_MAX
-		//1+fat/300?
-		return 1.;
-	}
-
-	/**
-	 * @see <a href="https://www.microbiologyresearch.org/docserver/fulltext/micro/64/1/mic-64-1-91.pdf">Watson. Effects of Sodium Chloride on Steady-state Growth and Metabolism of Saccharomyces cerevisiae. 1970. Journal of General Microbiology. Vol 64.</a>
-	 * @see <a href="https://aem.asm.org/content/aem/43/4/757.full.pdf">Wei, Tanner, Malaney. Effect of Sodium Chloride on baker's yeast growing in gelatin. 1981. Applied and Environmental Microbiology. Vol. 43, No. 4.</a>
-	 * @see <a href="https://meridian.allenpress.com/jfp/article/70/2/456/170132/Use-of-Logistic-Regression-with-Dummy-Variables">López, Quintana, Fernández. Use of logistic regression with dummy variables for modeling the growth–no growth limits of Saccharomyces cerevisiae IGAL01 as a function of Sodium chloride, acid type, and Potassium Sorbate concentration according to growth media. 2006. Journal of Food Protection. Vol 70, No. 2.</a>
-	 * @see <a href="https://undergradsciencejournals.okstate.edu/index.php/jibi/article/view/2512">Lenaburg, Kimmons, Kafer, Holbrook, Franks. Yeast Growth: The effect of tap water and distilled water on yeast fermentation with salt additives. 2016.</a>
-	 * @see <a href="https://meridian.allenpress.com/jfp/article/71/7/1412/172677/Individual-Effects-of-Sodium-Potassium-Calcium-and">Bautista-Gallego, Arroyo-López, Durán-Quintana, Garrido-Fernández. Individual Effects of Sodium, Potassium, Calcium, and Magnesium Chloride Salts on Lactobacillus pentosus and Saccharomyces cerevisiae Growth. 2008.</a>
-	 * @see <a href="https://onlinelibrary.wiley.com/doi/abs/10.1002/jsfa.4575">Beck, Jekle, Becker. Impact of sodium chloride on wheat flour dough for yeast-leavened products. II. Baking quality parameters and their relationship. 2010.</a>
-	 *
-	 * @return	Correction factor.
-	 */
-	double saltFactor(){
-		final double x = 11.7362 * salt;
-		final double a = (Double.isInfinite(Math.exp(x))? 1. - 0.0256 * x: 1. - Math.log(Math.pow(1. + Math.exp(x), 0.0256)));
-		final double b = salt / (87.5679 - 0.2725 * salt);
-		return Math.exp(a * b);
-	}
-
-	/**
-	 * https://buonapizza.forumfree.it/?t=75686746
-	 * @see <a href="https://www.nature.com/articles/s41598-018-36786-2.pdf">Minervini, Dinardo, de Angelis, Gobbetti. Tap water is one of the drivers that establish and assembly the lactic acid bacterium biota during sourdough preparation. 2018.</a>
-	 * @see <a href="http://fens.usv.ro/index.php/FENS/article/download/328/326">Codina, Mironeasa, Voica. Influence of wheat flour dough hydration levels on gas production during dough fermentation and bread quality. 2011. Journal of Faculty of Food Engineering. Vol. X, Issue 4.</a>
-	 *
-	 * @return	Correction factor.
-	 */
-	double waterFactor(){
-		return (HYDRATION_MIN <= water && water < HYDRATION_MAX? Helper.evaluatePolynomial(WATER_COEFFICIENTS, water): 0.);
-	}
-
-	/**
-	 * https://academic.oup.com/mutage/article/19/2/157/1076450
-	 * Buschini, Carboni, Furlini, Poli, Rossi. sodium hypochlorite-, chlorine dioxide- and peracetic acid-induced genotoxicity detected by Saccharomyces cerevisiae tests [2004]
-	 *
-	 * @return	Correction factor.
-	 */
-	double waterChlorineDioxideFactor(){
-		return Math.max(1. - waterChlorineDioxide * fractionOverTotal(water) / WATER_CHLORINE_DIOXIDE_MAX, 0.);
-	}
-
-	/**
-	 * @see <a href="https://academic.oup.com/femsyr/article/15/2/fou005/534737">Peña, Sánchez, Álvarez, Calahorra, Ramírez. Effects of high medium pH on growth, metabolism and transport in Saccharomyces cerevisiae. 2015.</a>
-	 * @see <a href="https://oatao.univ-toulouse.fr/1556/1/Serra_1556.pdf">Serra, Strehaiano, Taillandier. Influence of temperature and pH on Saccharomyces bayanus var. uvarum growth; impact of a wine yeast interspecifichy bridization on these parameters. 2005.</a>
-	 * @see <a href="https://bib.irb.hr/datoteka/389483.Arroyo-Lopez_et_al.pdf">Arroyo-López, Orlića, Querolb, Barrio. Effects of temperature, pH and sugar concentration on the growth parameters of Saccharomyces cerevisiae, S. kudriavzeviiand their interspecific hybrid. 2009.</a>
-	 *
-	 * @param temperature	Temperature [°C].
-	 * @return	Correction factor.
-	 */
-	double waterPHFactor(final double temperature){
-		/**
-		 * base is pH 5.4±0.1, 20 mg/l glucose
-		 * @see io.github.mtrevisan.pizza.yeasts.SaccharomycesCerevisiaeCECT10131Yeast#getMaximumSpecificGrowthRate()
-		 */
-		final double basePH = 5.4;
-		final double baseSugar = 20. / 1000.;
-		final double baseMu = (0.22
-			+ (0.42625 + (-0.301 + 0.052 * basePH) * basePH)
-			+ (-0.026125 + 0.0095 * basePH) * temperature
-			+ (0.00011 - 0.00004 * basePH) * baseSugar
-		) / 9.;
-
-		return Math.max((0.22
-			+ (0.42625 + (-0.301 + 0.052 * waterPH) * waterPH)
-				+ (-0.026125 + 0.0095 * waterPH) * temperature
-				+ (0.00011 - 0.00004 * waterPH) * sugar
-		) / (9. * baseMu), 0.);
-	}
-
-	/**
-	 * TODO Se la durezza dell’acqua è troppo elevata la fermentazione subisce rallentamenti a causa della formazione di una struttura glutinica troppo rigida. In caso contrario, dove la durezza dell’acqua risulta essere troppo scarsa, l’impasto si presenta assai appiccicoso e poco manipolabile. In questo frangente sarà utile abbassare l’idratazione.
-	 *
-	 * @return	Correction factor.
-	 */
-	double waterFixedResidueFactor(){
-		//0 <= fixedResidue <= WATER_FIXED_RESIDUE_MAX
-		return 1.;
-	}
-
-	/**
-	 * @see <a href="https://www.tandfonline.com/doi/pdf/10.1271/bbb.69.1365">Arao, Hara, Suzuki, Tamura. Effect of High-Pressure Gas on io.github.mtrevisan.pizza.Yeast Growth. 2014.</a>
-	 *
-	 * @return	Correction factor.
-	 */
-	double atmosphericPressureFactor(){
-		return (atmosphericPressure < ATMOSPHERIC_PRESSURE_MAX?
-			1. - PRESSURE_FACTOR_K * Math.pow(atmosphericPressure / Math.pow(10_000., 2.), PRESSURE_FACTOR_M): 0.);
-	}
-
-	private double fractionOverTotal(final double value){
-		return value / (1. + water);
-	}
-
-	private Recipe calculateIngredients(final Ingredients ingredients, final double doughWeight){
-		final double totalFraction = 1. + water + sugar + yeast + salt + fat;
-		double totalFlour = doughWeight / totalFraction;
-		double yeast, flour, water, sugar, fat, salt,
-			difference;
-		final double waterCorrection = calculateWaterCorrection(ingredients);
-		do{
-			yeast = totalFlour * this.yeast / (ingredients.yeastType.factor * ingredients.rawYeast);
-			flour = totalFlour - yeast * (1. - ingredients.rawYeast);
-			water = Math.max(totalFlour * this.water - waterCorrection, 0.);
-			sugar = totalFlour * this.sugar / (ingredients.sugarType.factor * ingredients.sugarContent);
-			final double fatCorrection = calculateFatCorrection(ingredients, flour);
-			fat = Math.max(totalFlour * this.fat - fatCorrection, 0.) / ingredients.fatContent;
-			final double saltCorrection = calculateSaltCorrection(ingredients, flour);
-			salt = Math.max(totalFlour * this.salt - saltCorrection, 0.);
-
-			//refine approximation:
-			final double calculatedDough = flour + water + yeast + sugar + salt + fat;
-			difference = doughWeight - calculatedDough;
-			totalFlour += difference * 0.6;
-		}while(Math.abs(difference) > DOUGH_WEIGHT_PRECISION);
-
-		//calculate water temperature:
-		final Double waterTemperature = (ingredients.doughTemperature != null && ingredients.ingredientsTemperature != null?
-			(doughWeight * ingredients.doughTemperature - (doughWeight - water) * ingredients.ingredientsTemperature) / water:
-			null);
-		if(waterTemperature != null && waterTemperature >= yeastModel.getTemperatureMax())
-			LOGGER.warn("Water temperature ({} °C) is greater that maximum temperature sustainable by the yeast ({} °C), be aware of thermal shock!",
-				Helper.round(waterTemperature, 1), Helper.round(yeastModel.getTemperatureMax(), 1));
-
-		return Recipe.create()
-			.withFlour(flour)
-			.withWater(water, waterTemperature)
-			.withYeast(yeast)
-			.withSugar(sugar)
-			.withFat(fat)
-			.withSalt(salt);
-	}
-
-	private double calculateWaterCorrection(final Ingredients ingredients){
-		double waterCorrection = 0.;
-		if(ingredients.correctForIngredients)
-			waterCorrection += sugar * ingredients.sugarWaterContent + fat * ingredients.fatWaterContent;
-		if(ingredients.correctForHumidity)
-			//NOTE: 70.62% is to obtain a humidity of 13.5%
-			waterCorrection += Flour.estimatedHumidity(ingredients.airRelativeHumidity) - Flour.estimatedHumidity(0.7062);
-		return waterCorrection;
-	}
-
-	private double calculateFatCorrection(final Ingredients ingredients, final double flour){
-		return (ingredients.correctForIngredients? flour * ingredients.flour.fatContent: 0.);
-	}
-
-	private double calculateSaltCorrection(final Ingredients ingredients, final double flour){
-		return (ingredients.correctForIngredients? flour * ingredients.flour.saltContent + fat * ingredients.fatSaltContent: 0.);
-	}
-
-}
+/**
+ * Copyright (c) 2019-2020 Mauro Trevisan
+ *
+ * Permission is hereby granted, free of charge, to any person
+ * obtaining a copy of this software and associated documentation
+ * files (the "Software"), to deal in the Software without
+ * restriction, including without limitation the rights to use,
+ * copy, modify, merge, publish, distribute, sublicense, and/or sell
+ * copies of the Software, and to permit persons to whom the
+ * Software is furnished to do so, subject to the following
+ * conditions:
+ *
+ * The above copyright notice and this permission notice shall be
+ * included in all copies or substantial portions of the Software.
+ *
+ * THE SOFTWARE IS PROVIDED "AS IS", WITHOUT WARRANTY OF ANY KIND,
+ * EXPRESS OR IMPLIED, INCLUDING BUT NOT LIMITED TO THE WARRANTIES
+ * OF MERCHANTABILITY, FITNESS FOR A PARTICULAR PURPOSE AND
+ * NONINFRINGEMENT. IN NO EVENT SHALL THE AUTHORS OR COPYRIGHT
+ * HOLDERS BE LIABLE FOR ANY CLAIM, DAMAGES OR OTHER LIABILITY,
+ * WHETHER IN AN ACTION OF CONTRACT, TORT OR OTHERWISE, ARISING
+ * FROM, OUT OF OR IN CONNECTION WITH THE SOFTWARE OR THE USE OR
+ * OTHER DEALINGS IN THE SOFTWARE.
+ */
+package io.github.mtrevisan.pizza;
+
+import io.github.mtrevisan.pizza.utils.Helper;
+import io.github.mtrevisan.pizza.yeasts.YeastModelAbstract;
+import org.apache.commons.math3.analysis.UnivariateFunction;
+import org.apache.commons.math3.analysis.solvers.BaseUnivariateSolver;
+import org.apache.commons.math3.analysis.solvers.BracketingNthOrderBrentSolver;
+import org.apache.commons.math3.exception.NoBracketingException;
+import org.apache.commons.math3.exception.TooManyEvaluationsException;
+import org.apache.commons.math3.ode.FirstOrderIntegrator;
+import org.apache.commons.math3.ode.nonstiff.GraggBulirschStoerIntegrator;
+import org.slf4j.Logger;
+import org.slf4j.LoggerFactory;
+
+import java.time.Duration;
+import java.time.LocalTime;
+
+
+public final class Dough{
+
+	private static final Logger LOGGER = LoggerFactory.getLogger(Dough.class);
+
+
+	/** [g/mol] */
+	private static final double MOLECULAR_WEIGHT_CARBON = 12.0107;
+	/** [g/mol] */
+	private static final double MOLECULAR_WEIGHT_HYDROGEN = 1.00784;
+	/** [g/mol] */
+	private static final double MOLECULAR_WEIGHT_OXYGEN = 15.9994;
+	/** [g/mol] */
+	private static final double MOLECULAR_WEIGHT_SODIUM = 22.989769;
+	/** [g/mol] */
+	private static final double MOLECULAR_WEIGHT_CHLORINE = 35.453;
+
+	/** Molecular weight of glucose [g/mol]. */
+	private static final double MOLECULAR_WEIGHT_GLUCOSE = MOLECULAR_WEIGHT_CARBON * 6. + MOLECULAR_WEIGHT_HYDROGEN * 12.
+		+ MOLECULAR_WEIGHT_OXYGEN * 6.;
+	/** [g/mol] */
+	static final double MOLECULAR_WEIGHT_SODIUM_CHLORIDE = MOLECULAR_WEIGHT_SODIUM + MOLECULAR_WEIGHT_CHLORINE;
+
+	/** Standard atmosphere [hPa]. */
+	static final double ONE_ATMOSPHERE = 1013.25;
+
+
+	/**
+	 * (should be 3.21 mol/l = 3.21 * MOLECULAR_WEIGHT_GLUCOSE / 10. [% w/w] = 57.82965228 (?)) [% w/w]
+	 *
+	 * @see #sugarFactor(double)
+	 * @see <a href="https://www.ncbi.nlm.nih.gov/pmc/articles/PMC6333755/">Stratford, Steels, Novodvorska, Archer, Avery. Extreme Osmotolerance and Halotolerance in Food-Relevant Yeasts and the Role of Glycerol-Dependent Cell Individuality. 2018.</a>
+	 */
+	static final double SUGAR_MAX = 3.21 * MOLECULAR_WEIGHT_GLUCOSE / 10.;
+
+	/**
+	 * TODO
+	 * [% w/w]
+	 *
+	 * @see #fatFactor()
+	 */
+	static final double FAT_MAX = 1.;
+
+	/**
+	 * (should be 2.04 mol/l = 2.04 * MOLECULAR_WEIGHT_SODIUM_CHLORIDE / 10. [% w/w] = 11.922324876 (?)) [% w/w]
+	 *
+	 * @see #saltFactor()
+	 * @see <a href="https://www.ncbi.nlm.nih.gov/pmc/articles/PMC6333755/">Stratford, Steels, Novodvorska, Archer, Avery. Extreme Osmotolerance and Halotolerance in Food-Relevant Yeasts and the Role of Glycerol-Dependent Cell Individuality. 2018.</a>
+	 */
+	static final double SALT_MAX = 2.04 * MOLECULAR_WEIGHT_SODIUM_CHLORIDE / 10.;
+
+	/**
+	 * @see #waterFactor()
+	 * @see #HYDRATION_MIN
+	 * @see #HYDRATION_MAX
+	 */
+	private static final double[] WATER_COEFFICIENTS = {-1.292, 7.65, -6.25};
+	/**
+	 * [% w/w]
+	 *
+	 * @see #WATER_COEFFICIENTS
+	 * @see #waterFactor()
+	 */
+	static final double HYDRATION_MIN = (7.65 - Math.sqrt(Math.pow(7.65, 2.) - 4. * 6.25 * 1.292)) / (2. * 6.25);
+	/**
+	 * [% w/w]
+	 *
+	 * @see #WATER_COEFFICIENTS
+	 * @see #waterFactor()
+	 */
+	static final double HYDRATION_MAX = (7.65 + Math.sqrt(Math.pow(7.65, 2.) - 4. * 6.25 * 1.292)) / (2. * 6.25);
+
+	/**
+	 * [mg/l] = 1 ppm
+	 *
+	 * @see #waterChlorineDioxideFactor()
+	 */
+	public static final double WATER_CHLORINE_DIOXIDE_MAX = 1. / 0.0931;
+	/**
+	 * TODO
+	 * [mg/l]
+	 *
+	 * @see #waterFixedResidueFactor()
+	 */
+	public static final double WATER_FIXED_RESIDUE_MAX = 1500.;
+	public static final double PURE_WATER_PH = 5.4;
+
+	/**
+	 * @see #atmosphericPressureFactor()
+	 * @see #ATMOSPHERIC_PRESSURE_MAX
+	 */
+	private static final double PRESSURE_FACTOR_K = 1.46;
+	/**
+	 * @see #atmosphericPressureFactor()
+	 * @see #ATMOSPHERIC_PRESSURE_MAX
+	 */
+	private static final double PRESSURE_FACTOR_M = 2.031;
+	/**
+	 * Minimum inhibitory pressure [hPa].
+	 *
+	 * @see #atmosphericPressureFactor()
+	 * @see #PRESSURE_FACTOR_K
+	 * @see #PRESSURE_FACTOR_M
+	 */
+	public static final double ATMOSPHERIC_PRESSURE_MAX = Math.pow(10_000., 2.) * Math.pow(1. / PRESSURE_FACTOR_K, (1. / PRESSURE_FACTOR_M));
+
+	/**
+	 * [% w/w]
+	 *
+	 * @see #calculateYeast(Procedure)
+	 */
+	private static final double SOLVER_YEAST_MAX = 1.;
+	/**
+	 * [s]
+	 *
+	 * @see #calculateBakingDuration(Ingredients, BakingInstruments, double, double)
+	 */
+	private static final double SOLVER_BAKING_TIME_MAX = 1800.;
+	private static final int SOLVER_EVALUATIONS_MAX = 100;
+
+	private static final double DOUGH_WEIGHT_PRECISION = 0.001;
+
+	//densities: http://www.fao.org/3/a-ap815e.pdf
+	//plot graphs: http://www.shodor.org/interactivate/activities/SimplePlot/
+	//regression: https://planetcalc.com/5992/
+	//regression: https://planetcalc.com/8735/
+	//regression: http://www.colby.edu/chemistry/PChem/scripts/lsfitpl.html
+
+
+	//accuracy is ±0.001%
+	private final BaseUnivariateSolver<UnivariateFunction> solverYeast = new BracketingNthOrderBrentSolver(0.000_01, 5);
+	//accuracy is ±1 s
+	private final FirstOrderIntegrator integrator = new GraggBulirschStoerIntegrator(0.1, 1., 1.e-5, 1.e-5);
+	private final BaseUnivariateSolver<UnivariateFunction> solverBakingTime = new BracketingNthOrderBrentSolver(1., 5);
+
+
+	private final YeastModelAbstract yeastModel;
+	/** Total sugar (glucose) quantity w.r.t. flour [% w/w]. */
+	private double sugar;
+	/** Total fat quantity w.r.t. flour [% w/w]. */
+	private double fat;
+	/** Total salt quantity w.r.t. flour [% w/w]. */
+	private double salt;
+	/** Total water quantity w.r.t. flour [% w/w]. */
+	private double water;
+	/** Chlorine dioxide in water [mg/l]. */
+	private double waterChlorineDioxide;
+	/** pH of water. */
+	private double waterPH = PURE_WATER_PH;
+	/** Fixed residue in water [mg/l]. */
+	private double waterFixedResidue;
+	/** Atmospheric pressure [hPa]. */
+	private double atmosphericPressure = ONE_ATMOSPHERE;
+
+	/** Yeast quantity [% w/w]. */
+	double yeast;
+
+
+	public static Dough create(final YeastModelAbstract yeastModel) throws DoughException{
+		return new Dough(yeastModel);
+	}
+
+	private Dough(final YeastModelAbstract yeastModel) throws DoughException{
+		if(yeastModel == null)
+			throw DoughException.create("A yeast model must be provided");
+
+		this.yeastModel = yeastModel;
+	}
+
+
+	/**
+	 * @param sugar	Sugar quantity w.r.t. flour [% w/w].
+	 * @param ingredients	The recipe ingredients.
+	 * @return	This instance.
+	 * @throws DoughException	If sugar is too low or too high.
+	 */
+	public Dough addSugar(final double sugar, final Ingredients ingredients) throws DoughException{
+		return addSugar(sugar, ingredients.sugarType, ingredients.sugarContent, ingredients.sugarWaterContent);
+	}
+
+	/**
+	 * @param sugar	Sugar quantity w.r.t. flour [% w/w].
+	 * @param sugarType	Sugar type.
+	 * @param sugarContent	Sucrose content [% w/w].
+	 * @param waterContent	Water content [% w/w].
+	 * @return	This instance.
+	 * @throws DoughException	If sugar is too low or too high.
+	 */
+	public Dough addSugar(final double sugar, final SugarType sugarType, final double sugarContent, final double waterContent)
+			throws DoughException{
+		if(sugar < 0.)
+			throw DoughException.create("Sugar [% w/w] must be positive");
+
+		this.sugar += sugarType.factor * sugar * sugarContent;
+		addPureWater(sugar * waterContent);
+
+		return this;
+	}
+
+	/**
+	 * @param fat	Fat quantity w.r.t. flour [% w/w].
+	 * @param ingredients	The recipe ingredients.
+	 * @return	This instance.
+	 * @throws DoughException	If fat is too low or too high.
+	 */
+	public Dough addFat(final double fat, final Ingredients ingredients) throws DoughException{
+		return addFat(fat, ingredients.fatContent, ingredients.fatWaterContent, ingredients.fatSaltContent);
+	}
+
+	/**
+	 * @param fat	Fat quantity w.r.t. flour [% w/w].
+	 * @param fatContent	Sucrose content [% w/w].
+	 * @param waterContent	Water content [% w/w].
+	 * @param saltContent	Salt content [% w/w].
+	 * @return	This instance.
+	 * @throws DoughException	If fat is too low or too high.
+	 */
+	public Dough addFat(final double fat, final double fatContent, final double waterContent, final double saltContent)
+			throws DoughException{
+		this.fat += fat * fatContent;
+		addPureWater(fat * waterContent);
+		addSalt(fat * saltContent);
+
+		if(fat < 0. || this.fat > FAT_MAX)
+			throw DoughException.create("Fat [% w/w] must be between 0 and {}%", Helper.round(FAT_MAX * 100., 1));
+
+		return this;
+	}
+
+	/**
+	 * @param salt	Salt quantity w.r.t. flour [% w/w].
+	 * @return	This instance.
+	 * @throws DoughException	If salt is too low or too high.
+	 */
+	public Dough addSalt(final double salt) throws DoughException{
+		if(salt < 0.)
+			throw DoughException.create("Salt [% w/w] must be positive");
+
+		this.salt += salt;
+
+		return this;
+	}
+
+	/**
+	 * @param water	Water quantity w.r.t. flour [% w/w].
+	 * @return	This instance.
+	 * @throws DoughException	If water is too low.
+	 */
+	public Dough addPureWater(final double water) throws DoughException{
+		return addWater(water, 0., PURE_WATER_PH, 0.);
+	}
+
+	/**
+	 * @param water	Water quantity w.r.t. flour [% w/w].
+	 * @param ingredients	The recipe ingredients.
+	 * @return	This instance.
+	 * @throws DoughException	If water is too low, or chlorine dioxide is too low or too high, or fixed residue is too low or too high.
+	 */
+	public Dough addWater(final double water, final Ingredients ingredients) throws DoughException{
+		return addWater(water, ingredients.waterChlorineDioxide, ingredients.waterPH, ingredients.waterFixedResidue);
+	}
+
+	/**
+	 * @param water	Water quantity w.r.t. flour [% w/w].
+	 * @param chlorineDioxide	Chlorine dioxide in water [mg/l].
+	 * @param pH	pH of water.
+	 * @param fixedResidue	Fixed residue in water [mg/l].
+	 * @return	This instance.
+	 * @throws DoughException	If water is too low, or chlorine dioxide is too low or too high, or fixed residue is too low or too high.
+	 */
+	public Dough addWater(final double water, final double chlorineDioxide, final double pH, final double fixedResidue)
+			throws DoughException{
+		if(water < 0.)
+			throw DoughException.create("Hydration [% w/w] cannot be less than zero");
+		if(chlorineDioxide < 0. || chlorineDioxide >= WATER_CHLORINE_DIOXIDE_MAX)
+			throw DoughException.create("Chlorine dioxide [mg/l] in water must be between 0 and {} mg/l",
+				Helper.round(WATER_CHLORINE_DIOXIDE_MAX, 2));
+		if(pH < 0.)
+			throw DoughException.create("pH of water must be positive");
+		if(fixedResidue < 0. || fixedResidue >= WATER_FIXED_RESIDUE_MAX)
+			throw DoughException.create("Fixed residue [mg/l] of water must be between 0 and {} mg/l",
+				Helper.round(WATER_FIXED_RESIDUE_MAX, 2));
+
+		if(this.water + water > 0.){
+			waterChlorineDioxide = (this.water * waterChlorineDioxide + water * chlorineDioxide) / (this.water + water);
+			waterPH = (this.water * waterPH + water * pH) / (this.water + water);
+			waterFixedResidue = (this.water * waterFixedResidue + water * fixedResidue) / (this.water + water);
+		}
+		this.water += water;
+
+		return this;
+	}
+
+	/**
+	 * @param atmosphericPressure	Atmospheric pressure [hPa].
+	 * @return	This instance.
+	 * @throws DoughException	If pressure is negative or above maximum.
+	 */
+	public Dough withAtmosphericPressure(final double atmosphericPressure) throws DoughException{
+		if(atmosphericPressure < 0. || atmosphericPressure >= ATMOSPHERIC_PRESSURE_MAX)
+			throw DoughException.create("Atmospheric pressure [hPa] must be between 0 and {} hPa",
+				Helper.round(ATMOSPHERIC_PRESSURE_MAX, 1));
+
+		this.atmosphericPressure = atmosphericPressure;
+
+		return this;
+	}
+
+	/**
+	 * @see <a href="https://www.ncbi.nlm.nih.gov/pmc/articles/PMC6333755/">Stratford, Steels, Novodvorska, Archer, Avery. Extreme Osmotolerance and Halotolerance in Food-Relevant Yeasts and the Role of Glycerol-Dependent Cell Individuality. 2018.</a>
+	 *
+	 * @throws DoughException	If validation fails.
+	 */
+	private void validate() throws DoughException{
+		if(water < HYDRATION_MIN || water > HYDRATION_MAX)
+			throw DoughException.create("Hydration [% w/w] must be between {} and {}%",
+				Helper.round(HYDRATION_MIN * 100., 1), Helper.round(HYDRATION_MAX * 100., 1));
+		if(fractionOverTotal(sugar) > SUGAR_MAX)
+			throw DoughException.create("Sugar [% w/w] must be less than {}%", Helper.round(SUGAR_MAX * 100., 1));
+		if(fractionOverTotal(salt) > SALT_MAX)
+			throw DoughException.create("Salt [% w/w] must be less than {}%", Helper.round(SALT_MAX * 100., 1));
+
+		//convert [% w/w] to [mol/l]
+		final double glucose = fractionOverTotal(sugar * 10.) / MOLECULAR_WEIGHT_GLUCOSE;
+		//convert [% w/w] to [mol/l]
+		final double sodiumChloride = fractionOverTotal(salt * 10.) / MOLECULAR_WEIGHT_SODIUM_CHLORIDE;
+		if(glucose <= 0.3 && sodiumChloride > Math.exp((1. - Math.log(Math.pow(1. + Math.exp(1.0497 * glucose), 1.3221)))
+				* (glucose / (0.0066 + 0.7096 * glucose))) || glucose > 0.3 && sodiumChloride > 1.9930 * (3. - glucose) / 2.7)
+			throw DoughException.create("Salt and sugar are too much, yeast will die");
+	}
+
+
+	/**
+	 * @param ingredients	The recipe ingredients.
+	 * @param procedure	The recipe procedure.
+	 * @param bakingInstruments	Baking instruments.
+	 * @return	The recipe.
+	 */
+	public Recipe createRecipe(final Ingredients ingredients, final Procedure procedure, final BakingInstruments bakingInstruments)
+			throws DoughException, YeastException{
+		if(ingredients == null)
+			throw new IllegalArgumentException("Ingredients must be valued");
+		if(procedure == null)
+			throw new IllegalArgumentException("Procedure must be valued");
+		if(ingredients.targetPizzaHeight != null && bakingInstruments.oven == null)
+			throw new IllegalArgumentException("Oven must be valued if target pizza height is specified");
+		validate();
+		ingredients.validate(yeastModel);
+		procedure.validate(yeastModel);
+		bakingInstruments.validate();
+
+		//calculate yeast:
+		calculateYeast(procedure);
+
+		//calculate ingredients:
+		final double totalBakingPansArea = bakingInstruments.getBakingPansTotalArea();
+		//FIXME
+		final double doughWeight = totalBakingPansArea * 0.76222;
+		final Recipe recipe = calculateIngredients(ingredients, doughWeight);
+
+		//calculate times:
+		LocalTime last = procedure.timeToBake.minus(procedure.seasoning);
+		recipe.withSeasoningInstant(last);
+		final LocalTime[][] stageStartEndInstants = new LocalTime[procedure.stagesWork.length][2];
+		for(int i = procedure.stagesWork.length - 1; i >= 0; i --){
+			last = last.minus(procedure.stagesWork[i]);
+			stageStartEndInstants[i][1] = last;
+			last = last.minus(procedure.leaveningStages[i].duration);
+			stageStartEndInstants[i][0] = last;
+		}
+		recipe.withStageStartEndInstants(stageStartEndInstants)
+			.withDoughMakingInstant(last.minus(procedure.doughMaking));
+
+		if(ingredients.targetPizzaHeight != null && bakingInstruments.oven != null){
+			//calculate baking temperature:
+			//FIXME
+final double fatDensity = 0.9175;
+			final double doughVolume = doughWeight / doughDensity(recipe.getFlour(), doughWeight, fatDensity, ingredients.ingredientsTemperature);
+			//[cm]
+			final double minDoughHeight = doughVolume / totalBakingPansArea;
+			//FIXME the factor accounts for water content and gases produced by levain
+			final double bakingRatio = 0.405 * ingredients.targetPizzaHeight / minDoughHeight;
+			//apply inverse Charles-Gay Lussac
+			final double bakingTemperature = bakingRatio * (ingredients.ingredientsTemperature + Water.ABSOLUTE_ZERO) - Water.ABSOLUTE_ZERO;
+			//TODO calculate baking temperature (must be bakingTemperature > waterBoilingTemp and bakingTemperature > maillardReactionTemperature)
+			//https://www.campdenbri.co.uk/blogs/bread-dough-rise-causes.php
+			final double brineBoilingTemperature = Water.boilingTemperature(recipe.getSalt() / recipe.getWater(),
+				recipe.getSugar() / recipe.getWater(), ingredients.sugarType, atmosphericPressure);
+			if(bakingTemperature < brineBoilingTemperature)
+				LOGGER.warn("Cannot bake at such a temperature able to generate a pizza with the desired height");
+			else
+				recipe.withBakingTemperature(bakingTemperature);
+			if(bakingInstruments.oven.hasTopHeating)
+				bakingInstruments.oven.withBakingTemperatureTop(recipe.getBakingTemperature());
+			if(bakingInstruments.oven.hasBottomHeating)
+				bakingInstruments.oven.withBakingTemperatureBottom(recipe.getBakingTemperature());
+			final Duration bakingDuration = calculateBakingDuration(ingredients, bakingInstruments, minDoughHeight, brineBoilingTemperature);
+			recipe.withBakingDuration(bakingDuration);
+		}
+
+		return recipe;
+	}
+
+	/**
+	 * Find the initial yeast able to obtain a given volume expansion ratio after a series of consecutive stages at a given duration at
+	 * temperature.
+	 *
+	 * @param procedure	Data for procedure.
+	 */
+	void calculateYeast(final Procedure procedure) throws YeastException{
+		try{
+			final UnivariateFunction f = yeast -> {
+				final double alpha = maximumRelativeVolumeExpansionRatio(yeast);
+				double lambda = estimatedLag(yeast);
+				LeaveningStage currentStage = procedure.leaveningStages[0];
+				double volumeExpansionRatio = 0.;
+				Duration duration = Duration.ZERO;
+				if(procedure.targetVolumeExpansionRatioAtLeaveningStage > 0){
+					int stretchAndFoldIndex = 0;
+					Duration stretchAndFoldDuration = Duration.ZERO;
+					for(int i = 1; i < procedure.leaveningStages.length; i ++){
+						final LeaveningStage previousStage = procedure.leaveningStages[i - 1];
+						duration = duration.plus(previousStage.duration);
+						currentStage = procedure.leaveningStages[i];
+
+						//avoid modifying `lambda` if the temperature is the same
+						double currentVolume = 0.;
+						if(previousStage.temperature != currentStage.temperature){
+							final double ingredientsFactor = ingredientsFactor(previousStage.temperature);
+							final double previousVolume = yeastModel.volumeExpansionRatio(duration.toMinutes() / 60., lambda, alpha,
+								previousStage.temperature, ingredientsFactor);
+							lambda = Math.max(lambda - previousStage.duration.toMinutes() / 60., 0.);
+							currentVolume = yeastModel.volumeExpansionRatio(duration.toMinutes() / 60., lambda, alpha, currentStage.temperature,
+								ingredientsFactor);
+
+							volumeExpansionRatio += previousVolume - currentVolume;
+						}
+						//account for stage volume decrease
+						volumeExpansionRatio -= currentVolume * previousStage.volumeDecrease;
+
+						//apply stretch&fold volume reduction:
+						double stretchAndFoldVolumeDecrease = 0.;
+						while(procedure.stretchAndFoldStages != null && stretchAndFoldIndex < procedure.stretchAndFoldStages.length){
+							final StretchAndFoldStage stretchAndFoldStage = procedure.stretchAndFoldStages[stretchAndFoldIndex];
+							if(stretchAndFoldDuration.plus(stretchAndFoldStage.lapse).compareTo(duration) > 0)
+								break;
+
+							stretchAndFoldIndex ++;
+							stretchAndFoldDuration = stretchAndFoldDuration.plus(stretchAndFoldStage.lapse);
+
+							final double ingredientsFactor = ingredientsFactor(currentStage.temperature);
+							final double volumeAtStretchAndFold = yeastModel.volumeExpansionRatio(duration.minus(previousStage.duration)
+								.plus(stretchAndFoldDuration).toMinutes() / 60., lambda, alpha, currentStage.temperature, ingredientsFactor);
+							stretchAndFoldVolumeDecrease += (volumeAtStretchAndFold - stretchAndFoldVolumeDecrease)
+								* stretchAndFoldStage.volumeDecrease;
+						}
+						volumeExpansionRatio -= stretchAndFoldVolumeDecrease;
+
+						//early exit if target volume expansion ratio references an inner stage
+						if(i == procedure.targetVolumeExpansionRatioAtLeaveningStage)
+							break;
+					}
+				}
+
+				final double ingredientsFactor = ingredientsFactor(currentStage.temperature);
+				if(ingredientsFactor == 0.)
+					return Double.POSITIVE_INFINITY;
+
+				//NOTE: last `stage.volumeDecrease` is NOT taken into consideration!
+				volumeExpansionRatio += yeastModel.volumeExpansionRatio(duration.plus(currentStage.duration).toMinutes() / 60., lambda,
+					alpha, currentStage.temperature, ingredientsFactor);
+				return volumeExpansionRatio * (1. - currentStage.volumeDecrease) - procedure.targetDoughVolumeExpansionRatio;
+			};
+			yeast = solverYeast.solve(SOLVER_EVALUATIONS_MAX, f, 0., SOLVER_YEAST_MAX);
+		}
+		catch(final NoBracketingException e){
+			throw YeastException.create("No yeast quantity will ever be able to produce the given expansion ratio");
+		}
+		catch(final TooManyEvaluationsException e){
+			throw YeastException.create("Cannot calculate yeast quantity, try increasing maximum number of evaluations in the solver");
+		}
+	}
+
+	/**
+	 * Maximum relative volume expansion ratio.
+	 *
+	 * @see <a href="https://mohagheghsho.ir/wp-content/uploads/2020/01/Description-of-leavening-of-bread.pdf">Description of leavening of bread dough with mathematical modelling</a>
+	 *
+	 * @param yeast	Quantity of yeast [% w/w].
+	 * @return	The estimated lag [hrs].
+	 */
+	double maximumRelativeVolumeExpansionRatio(final double yeast){
+		//FIXME this formula is for 36±1 °C
+		//vertex must be at 1.1%
+		return (yeast < 0.011? 24_546. * (0.022 - yeast) * yeast: 2.97);
+	}
+
+	/**
+	 * @see <a href="https://mohagheghsho.ir/wp-content/uploads/2020/01/Description-of-leavening-of-bread.pdf">Description of leavening of bread dough with mathematical modelling</a>
+	 * @see <a href="https://meridian.allenpress.com/jfp/article/71/7/1412/172677/Individual-Effects-of-Sodium-Potassium-Calcium-and">Bautista-Gallego, Arroyo-López, Durán-Quintana, Garrido-Fernández. Individual Effects of Sodium, Potassium, Calcium, and Magnesium Chloride Salts on Lactobacillus pentosus and Saccharomyces cerevisiae Growth. 2008.</a>
+	 *
+	 * @param yeast	Quantity of yeast [% w/w].
+	 * @return	The estimated lag [hrs].
+	 */
+	public double estimatedLag(final double yeast){
+		//transform [% w/w] to [g/l]
+		final double s = fractionOverTotal(salt * 10.);
+		final double saltLag = Math.log(1. + Math.exp(0.494 * (s - 84.)));
+
+		//FIXME this formula is for 36±1 °C
+		final double lag = (yeast > 0.? 0.0068 * Math.pow(yeast, -0.937): Double.POSITIVE_INFINITY);
+
+		return lag + saltLag;
+	}
+
+	/**
+	 * Modify specific growth ratio in order to account for sugar, fat, salt, water, and chlorine dioxide.
+	 * <p>
+	 * Yeast activity is impacted by:
+	 * <ul>
+	 *    <li>quantity percent of flour</li>
+	 *    <li>temperature</li>
+	 *    <li>hydration</li>
+	 *    <li>salt</li>
+	 *    <li>fat (*)</li>
+	 *    <li>sugar</li>
+	 *    <li>yeast age (*)</li>
+	 *    <li>dough ball size (*)</li>
+	 *    <li>gluten development (*)</li>
+	 *    <li>altitude (atmospheric pressure)</li>
+	 *    <li>water chemistry (level of chlorination especially)</li>
+	 *    <li>container material and thickness (conductivity if ambient and dough temperatures vary, along with heat dissipation from fermentation) (*)</li>
+	 *    <li>flour chemistry (enzyme activity, damaged starch, etc.) (*)</li>
+	 * </ul>
+	 * </p>
+	 *
+	 * @param temperature	Temperature [°C].
+	 * @return	Factor to be applied to maximum specific growth rate.
+	 */
+	private double ingredientsFactor(final double temperature){
+		final double kSugar = sugarFactor(temperature);
+		final double kFat = fatFactor();
+		final double kSalt = saltFactor();
+		final double kWater = waterFactor();
+		final double kWaterChlorineDioxide = waterChlorineDioxideFactor();
+		final double kWaterPH = waterPHFactor(temperature);
+		final double kWaterFixedResidue = waterFixedResidueFactor();
+		final double kHydration = kWater * kWaterChlorineDioxide * kWaterPH * kWaterFixedResidue;
+		final double kAtmosphericPressure = atmosphericPressureFactor();
+		return kSugar * kFat * kSalt * kHydration * kAtmosphericPressure;
+	}
+
+	/**
+	 * @see <a href="https://uwaterloo.ca/chem13-news-magazine/april-2015/activities/fermentation-sugars-using-yeast-discovery-experiment">The fermentation of sugars using yeast: A discovery experiment</a>
+	 * @see <a href="https://www.bib.irb.hr/389483/download/389483.Arroyo-Lopez_et_al.pdf">Arroyo-López, Orlic, Querol, Barrio. Effects of temperature, pH and sugar concentration on the growth parameters of Saccharomyces cerevisiae, S. kudriavzevii and their interspecific hybrid. 2009.</a>
+	 * @see <a href="http://www.biologydiscussion.com/industrial-microbiology-2/yeast-used-in-bakery-foods/yeast-used-in-bakery-foods-performance-determination-forms-effect-industrial-microbiology/86555">Yeast used in bakery foods: Performance, determination, forms & effect. Industrial Microbiology</a>
+	 * @see <a href="https://bib.irb.hr/datoteka/389483.Arroyo-Lopez_et_al.pdf">Arroyo-López, Orlića, Querolb, Barrio. Effects of temperature, pH and sugar concentration on the growth parameters of Saccharomyces cerevisiae, S. kudriavzeviiand their interspecific hybrid. 2009.</a>
+	 *
+	 * @param temperature	Temperature [°C].
+	 * @return	Correction factor.
+	 */
+	double sugarFactor(final double temperature){
+		/**
+		 * base is pH 5.4±0.1, 20 mg/l glucose
+		 * @see io.github.mtrevisan.pizza.yeasts.SaccharomycesCerevisiaeCECT10131Yeast#getMaximumSpecificGrowthRate()
+		 */
+		final double basePH = 5.4;
+		final double baseSugar = 20. / 1000.;
+		final double baseMu = (0.3945 + (-0.00407 + 0.0000096 * baseSugar) * baseSugar
+			+ (-0.00375 + 0.000025 * baseSugar) * temperature
+			+ (0.003 - 0.00002 * baseSugar) * basePH
+			) / 3.;
+
+		return (0.3945 + (-0.00407 + 0.0000096 * sugar) * sugar
+			+ (-0.00375 + 0.000025 * sugar) * temperature
+			+ (0.003 - 0.00002 * sugar) * waterPH
+		) / (3. * baseMu);
+	}
+
+	/**
+	 * TODO high fat content inhibits leavening
+	 * 0.1-0.2% is desirable
+	 *
+	 * @return	Correction factor.
+	 */
+	double fatFactor(){
+		//0 <= fat <= FAT_MAX
+		//1+fat/300?
+		return 1.;
+	}
+
+	/**
+	 * @see <a href="https://www.microbiologyresearch.org/docserver/fulltext/micro/64/1/mic-64-1-91.pdf">Watson. Effects of Sodium Chloride on Steady-state Growth and Metabolism of Saccharomyces cerevisiae. 1970. Journal of General Microbiology. Vol 64.</a>
+	 * @see <a href="https://aem.asm.org/content/aem/43/4/757.full.pdf">Wei, Tanner, Malaney. Effect of Sodium Chloride on baker's yeast growing in gelatin. 1981. Applied and Environmental Microbiology. Vol. 43, No. 4.</a>
+	 * @see <a href="https://meridian.allenpress.com/jfp/article/70/2/456/170132/Use-of-Logistic-Regression-with-Dummy-Variables">López, Quintana, Fernández. Use of logistic regression with dummy variables for modeling the growth–no growth limits of Saccharomyces cerevisiae IGAL01 as a function of Sodium chloride, acid type, and Potassium Sorbate concentration according to growth media. 2006. Journal of Food Protection. Vol 70, No. 2.</a>
+	 * @see <a href="https://undergradsciencejournals.okstate.edu/index.php/jibi/article/view/2512">Lenaburg, Kimmons, Kafer, Holbrook, Franks. Yeast Growth: The effect of tap water and distilled water on yeast fermentation with salt additives. 2016.</a>
+	 * @see <a href="https://meridian.allenpress.com/jfp/article/71/7/1412/172677/Individual-Effects-of-Sodium-Potassium-Calcium-and">Bautista-Gallego, Arroyo-López, Durán-Quintana, Garrido-Fernández. Individual Effects of Sodium, Potassium, Calcium, and Magnesium Chloride Salts on Lactobacillus pentosus and Saccharomyces cerevisiae Growth. 2008.</a>
+	 * @see <a href="https://onlinelibrary.wiley.com/doi/abs/10.1002/jsfa.4575">Beck, Jekle, Becker. Impact of sodium chloride on wheat flour dough for yeast-leavened products. II. Baking quality parameters and their relationship. 2010.</a>
+	 *
+	 * @return	Correction factor.
+	 */
+	double saltFactor(){
+		final double x = 11.7362 * salt;
+		final double a = (Double.isInfinite(Math.exp(x))? 1. - 0.0256 * x: 1. - Math.log(Math.pow(1. + Math.exp(x), 0.0256)));
+		final double b = salt / (87.5679 - 0.2725 * salt);
+		return Math.exp(a * b);
+	}
+
+	/**
+	 * https://buonapizza.forumfree.it/?t=75686746
+	 * @see <a href="https://www.nature.com/articles/s41598-018-36786-2.pdf">Minervini, Dinardo, de Angelis, Gobbetti. Tap water is one of the drivers that establish and assembly the lactic acid bacterium biota during sourdough preparation. 2018.</a>
+	 * @see <a href="http://fens.usv.ro/index.php/FENS/article/download/328/326">Codina, Mironeasa, Voica. Influence of wheat flour dough hydration levels on gas production during dough fermentation and bread quality. 2011. Journal of Faculty of Food Engineering. Vol. X, Issue 4.</a>
+	 *
+	 * @return	Correction factor.
+	 */
+	double waterFactor(){
+		return (HYDRATION_MIN <= water && water < HYDRATION_MAX? Helper.evaluatePolynomial(WATER_COEFFICIENTS, water): 0.);
+	}
+
+	/**
+	 * https://academic.oup.com/mutage/article/19/2/157/1076450
+	 * Buschini, Carboni, Furlini, Poli, Rossi. sodium hypochlorite-, chlorine dioxide- and peracetic acid-induced genotoxicity detected by Saccharomyces cerevisiae tests [2004]
+	 *
+	 * @return	Correction factor.
+	 */
+	double waterChlorineDioxideFactor(){
+		return Math.max(1. - waterChlorineDioxide * fractionOverTotal(water) / WATER_CHLORINE_DIOXIDE_MAX, 0.);
+	}
+
+	/**
+	 * @see <a href="https://academic.oup.com/femsyr/article/15/2/fou005/534737">Peña, Sánchez, Álvarez, Calahorra, Ramírez. Effects of high medium pH on growth, metabolism and transport in Saccharomyces cerevisiae. 2015.</a>
+	 * @see <a href="https://oatao.univ-toulouse.fr/1556/1/Serra_1556.pdf">Serra, Strehaiano, Taillandier. Influence of temperature and pH on Saccharomyces bayanus var. uvarum growth; impact of a wine yeast interspecifichy bridization on these parameters. 2005.</a>
+	 * @see <a href="https://bib.irb.hr/datoteka/389483.Arroyo-Lopez_et_al.pdf">Arroyo-López, Orlića, Querolb, Barrio. Effects of temperature, pH and sugar concentration on the growth parameters of Saccharomyces cerevisiae, S. kudriavzeviiand their interspecific hybrid. 2009.</a>
+	 *
+	 * @param temperature	Temperature [°C].
+	 * @return	Correction factor.
+	 */
+	double waterPHFactor(final double temperature){
+		/**
+		 * base is pH 5.4±0.1, 20 mg/l glucose
+		 * @see io.github.mtrevisan.pizza.yeasts.SaccharomycesCerevisiaeCECT10131Yeast#getMaximumSpecificGrowthRate()
+		 */
+		final double basePH = 5.4;
+		final double baseSugar = 20. / 1000.;
+		final double baseMu = (0.22
+			+ (0.42625 + (-0.301 + 0.052 * basePH) * basePH)
+			+ (-0.026125 + 0.0095 * basePH) * temperature
+			+ (0.00011 - 0.00004 * basePH) * baseSugar
+		) / 9.;
+
+		return Math.max((0.22
+			+ (0.42625 + (-0.301 + 0.052 * waterPH) * waterPH)
+				+ (-0.026125 + 0.0095 * waterPH) * temperature
+				+ (0.00011 - 0.00004 * waterPH) * sugar
+		) / (9. * baseMu), 0.);
+	}
+
+	/**
+	 * TODO Se la durezza dell’acqua è troppo elevata la fermentazione subisce rallentamenti a causa della formazione di una struttura glutinica troppo rigida. In caso contrario, dove la durezza dell’acqua risulta essere troppo scarsa, l’impasto si presenta assai appiccicoso e poco manipolabile. In questo frangente sarà utile abbassare l’idratazione.
+	 *
+	 * @return	Correction factor.
+	 */
+	double waterFixedResidueFactor(){
+		//0 <= fixedResidue <= WATER_FIXED_RESIDUE_MAX
+		return 1.;
+	}
+
+	/**
+	 * @see <a href="https://www.tandfonline.com/doi/pdf/10.1271/bbb.69.1365">Arao, Hara, Suzuki, Tamura. Effect of High-Pressure Gas on io.github.mtrevisan.pizza.Yeast Growth. 2014.</a>
+	 *
+	 * @return	Correction factor.
+	 */
+	double atmosphericPressureFactor(){
+		return (atmosphericPressure < ATMOSPHERIC_PRESSURE_MAX?
+			1. - PRESSURE_FACTOR_K * Math.pow(atmosphericPressure / Math.pow(10_000., 2.), PRESSURE_FACTOR_M): 0.);
+	}
+
+	private double fractionOverTotal(final double value){
+		return value / (1. + water);
+	}
+
+	private Recipe calculateIngredients(final Ingredients ingredients, final double doughWeight){
+		final double totalFraction = 1. + water + sugar + yeast + salt + fat;
+		double totalFlour = doughWeight / totalFraction;
+		double yeast, flour, water, sugar, fat, salt,
+			difference;
+		final double waterCorrection = calculateWaterCorrection(ingredients);
+		do{
+			yeast = totalFlour * this.yeast / (ingredients.yeastType.factor * ingredients.rawYeast);
+			flour = totalFlour - yeast * (1. - ingredients.rawYeast);
+			water = Math.max(totalFlour * this.water - waterCorrection, 0.);
+			sugar = totalFlour * this.sugar / (ingredients.sugarType.factor * ingredients.sugarContent);
+			final double fatCorrection = calculateFatCorrection(ingredients, flour);
+			fat = Math.max(totalFlour * this.fat - fatCorrection, 0.) / ingredients.fatContent;
+			final double saltCorrection = calculateSaltCorrection(ingredients, flour);
+			salt = Math.max(totalFlour * this.salt - saltCorrection, 0.);
+
+			//refine approximation:
+			final double calculatedDough = flour + water + yeast + sugar + salt + fat;
+			difference = doughWeight - calculatedDough;
+			totalFlour += difference * 0.6;
+		}while(Math.abs(difference) > DOUGH_WEIGHT_PRECISION);
+
+		//calculate water temperature:
+		final Double waterTemperature = (ingredients.doughTemperature != null && ingredients.ingredientsTemperature != null?
+			(doughWeight * ingredients.doughTemperature - (doughWeight - water) * ingredients.ingredientsTemperature) / water:
+			null);
+		if(waterTemperature != null && waterTemperature >= yeastModel.getTemperatureMax())
+			LOGGER.warn("Water temperature ({} °C) is greater that maximum temperature sustainable by the yeast ({} °C), be aware of thermal shock!",
+				Helper.round(waterTemperature, 1), Helper.round(yeastModel.getTemperatureMax(), 1));
+
+		return Recipe.create()
+			.withFlour(flour)
+			.withWater(water, waterTemperature)
+			.withYeast(yeast)
+			.withSugar(sugar)
+			.withFat(fat)
+			.withSalt(salt);
+	}
+
+	private double calculateWaterCorrection(final Ingredients ingredients){
+		double waterCorrection = 0.;
+		if(ingredients.correctForIngredients)
+			waterCorrection += sugar * ingredients.sugarWaterContent + fat * ingredients.fatWaterContent;
+		if(ingredients.correctForHumidity)
+			//NOTE: 70.62% is to obtain a humidity of 13.5%
+			waterCorrection += Flour.estimatedHumidity(ingredients.airRelativeHumidity) - Flour.estimatedHumidity(0.7062);
+		return waterCorrection;
+	}
+
+	private double calculateFatCorrection(final Ingredients ingredients, final double flour){
+		return (ingredients.correctForIngredients? flour * ingredients.flour.fatContent: 0.);
+	}
+
+	private double calculateSaltCorrection(final Ingredients ingredients, final double flour){
+		return (ingredients.correctForIngredients? flour * ingredients.flour.saltContent + fat * ingredients.fatSaltContent: 0.);
+	}
+
+	//TODO account for baking temperature
+	// https://www.campdenbri.co.uk/blogs/bread-dough-rise-causes.php
+	//initialTemperature is somewhat between params.temperature(UBound(params.temperature)) and params.ambientTemperature
+	//volumeExpansion= calculateCharlesGayLussacVolumeExpansion(initialTemperature, params.bakingTemperature)
+	private double calculateCharlesGayLussacVolumeExpansion(final double initialTemperature, final double finalTemperature){
+		return (finalTemperature + Water.ABSOLUTE_ZERO) / (initialTemperature + Water.ABSOLUTE_ZERO);
+	}
+
+	private Duration calculateBakingDuration(final Ingredients ingredients, final BakingInstruments bakingInstruments,
+			final double minDoughHeight, final double brineBoilingTemperature){
+		//FIXME to be calculated
+		final double cheeseLayerThickness = 0.002;
+		final double tomatoLayerThickness = 0.002;
+		final double doughLayerThickness = minDoughHeight / 100.;
+		final ThermalDescriptionODE ode = new ThermalDescriptionODE(cheeseLayerThickness, tomatoLayerThickness, doughLayerThickness,
+			OvenType.FORCED_AIR, bakingInstruments.oven.bakingTemperatureTop, bakingInstruments.oven.bakingTemperatureBottom,
+			ingredients.ingredientsTemperature, ingredients.airRelativeHumidity);
+
+		final double bbt = (brineBoilingTemperature - ingredients.ingredientsTemperature)
+			/ (bakingInstruments.oven.bakingTemperatureTop - ingredients.ingredientsTemperature);
+		//Maillard reaction temperature
+		final double mrt = (160. - ingredients.ingredientsTemperature)
+			/ (bakingInstruments.oven.bakingTemperatureTop - ingredients.ingredientsTemperature);
+		final UnivariateFunction f = time -> {
+			final double[] y = ode.getInitialState();
+			if(time > 0.)
+				integrator.integrate(ode, 0., y, time, y);
+
+			//https://blog.thermoworks.com/bread/homemade-bread-temperature-is-key/
+			//https://bakerpedia.com/processes/maillard-reaction/
+			//assure each layer has at least reached the water boiling temperature, and top layer reached the Maillard reaction temperature
+			double min = y[2];
+			for(int i = 4; i < y.length; i += 2)
+				min = Math.min(y[i], min);
+			return Math.min(y[0] - mrt, min - bbt);
+		};
+		final double time = solverBakingTime.solve(SOLVER_EVALUATIONS_MAX, f, 0., SOLVER_BAKING_TIME_MAX);
+		return Duration.ofSeconds((long)time);
+	}
+
+
+	/**
+	 * @see <a href="https://www.academia.edu/2421508/Characterisation_of_bread_doughs_with_different_densities_salt_contents_and_water_levels_using_microwave_power_transmission_measurements">Campbell. Characterisation of bread doughs with different densities, salt contents and water levels using microwave power transmission measurements. 2005.</a>
+	 * @see <a href="https://core.ac.uk/download/pdf/197306213.pdf">Kubota, Matsumoto, Kurisu, Sizuki, Hosaka. The equations regarding temperature and concentration of the density and viscosity of sugar, salt and skim milk solutions. 1980.</a>
+	 * @see <a href="https://shodhganga.inflibnet.ac.in/bitstream/10603/149607/15/10_chapter%204.pdf">Density studies of sugar solutions</a>
+	 * @see <a href="https://www.researchgate.net/publication/280063894_Mathematical_modelling_of_density_and_viscosity_of_NaCl_aqueous_solutions">Simion, Grigoras, Rosu, Gavrila. Mathematical modelling of density and viscosity of NaCl aqueous solutions. 2014.</a>
+	 * @see <a href="https://www.researchgate.net/publication/233266779_Temperature_and_Concentration_Dependence_of_Density_of_Model_Liquid_Foods">Darros-Barbosa, Balaban, Teixeira.Temperature and concentration dependence of density of model liquid foods. 2003.</a>
+	 *
+	 * @param flour	Flour weight [g].
+	 * @param dough	Final dough weight [g].
+	 * @param fatDensity	Density of the fat [kg/l].
+	 * @param temperature	Temperature of the dough [°C].
+	 */
+	public double doughDensity(final double flour, final double dough, final double fatDensity, final double temperature){
+		//TODO
+		//density of flour + salt + sugar + water
+		double doughDensity = 1.41
+			- 0.00006762 * atmosphericPressure
+			+ 0.00640 * salt
+//			+ 0.00746 * salt - 0.000411 * (doughTemperature + ABSOLUTE_ZERO)
+//			+ 0.000426 * sugar - 0.000349 * (doughTemperature + ABSOLUTE_ZERO)
+			- 0.00260 * water;
+
+		final double pureWaterDensity = 999.84259 + (0.06793952 + (-0.00909529 + (0.0001001685 + (-0.000001120083
+			+ 0.000000006536332 * temperature) * temperature) * temperature) * temperature) * temperature;
+
+		//account for fat
+		final double fraction = fat * flour / dough;
+		return 1. / ((1. - fraction) / doughDensity + fraction / fatDensity);
+	}
+
+}